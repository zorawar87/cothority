package sda

import (
	"errors"
	"fmt"
	"strconv"
	"testing"

	"github.com/dedis/cothority/lib/dbg"
	"github.com/dedis/cothority/lib/network"
	"github.com/dedis/crypto/abstract"
	"github.com/dedis/crypto/config"
	"github.com/satori/go.uuid"
	"time"
)

type LocalTest struct {
	// A map of Entity.Id to Hosts
	Hosts map[uuid.UUID]*Host
	// A map of Entity.Id to Overlays
	Overlays map[uuid.UUID]*Overlay
	// A map of EntityList.Id to EntityLists
	EntityLists map[uuid.UUID]*EntityList
	// A map of Tree.Id to Trees
	Trees map[uuid.UUID]*Tree
}

// NewLocalTest creates a new Local handler that can be used to test protocols
// locally
func NewLocalTest() *LocalTest {
	dbg.TestOutput(testing.Verbose(), 3)
	return &LocalTest{
		Hosts:       make(map[uuid.UUID]*Host),
		Overlays:    make(map[uuid.UUID]*Overlay),
		EntityLists: make(map[uuid.UUID]*EntityList),
		Trees:       make(map[uuid.UUID]*Tree),
	}
}

// StartNewNodeName takes a name and a tree and will create a
// new Node with the protocol 'name' running from the tree-root
func (l *LocalTest) StartNewNodeName(name string, t *Tree) (*Node, error) {
	rootEntityId := t.Root.Entity.Id
	for _, h := range l.Hosts {
		if uuid.Equal(h.Entity.Id, rootEntityId) {
			// XXX do we really need multiples overlays ? Can't we just use the
			// Node, since it is already dispatched as like a TreeNode ?
			return l.Overlays[h.Entity.Id].StartNewNodeName(name, t)
		}
	}
	return nil, errors.New("Didn't find host for tree-root")
}

func (l *LocalTest) NewNodeEmptyName(name string, t *Tree) (*Node, error) {
	rootEntityId := t.Root.Entity.Id
	for _, h := range l.Hosts {
		if uuid.Equal(h.Entity.Id, rootEntityId) {
			// XXX do we really need multiples overlays ? Can't we just use the
			// Node, since it is already dispatched as like a TreeNode ?
			return l.Overlays[h.Entity.Id].NewNodeEmptyName(name, t)
		}
	}
	return nil, errors.New("Didn't find host for tree-root")
}

// GenTree will create a tree of n hosts. If connect is true, they will
// be connected to the root host. If register is true, the EntityList and Tree
// will be registered with the overlay.
func (l *LocalTest) GenTree(n int, connect, processMsg, register bool) ([]*Host, *EntityList, *Tree) {
	hosts := GenLocalHosts(n, connect, processMsg)
	for _, host := range hosts {
		l.Hosts[host.Entity.Id] = host
		l.Overlays[host.Entity.Id] = host.overlay
	}

	list := l.GenEntityListFromHost(hosts...)
	tree := list.GenerateBinaryTree()
	l.Trees[tree.Id] = tree
	if register {
		hosts[0].overlay.RegisterEntityList(list)
		hosts[0].overlay.RegisterTree(tree)
	}
	return hosts, list, tree
}

// GenBigTree will create a tree of n hosts. If connect is true, they will
// be connected to the root host. If register is true, the EntityList and Tree
// will be registered with the overlay.
// 'nbrHosts' is how many hosts are created
// 'nbrTreeNodes' is how many TreeNodes are created
// nbrHosts can be smaller than nbrTreeNodes, in which case a given host will
// be used more than once in the tree.
func (l *LocalTest) GenBigTree(nbrTreeNodes, nbrHosts, bf int, connect bool, register bool) ([]*Host, *EntityList, *Tree) {
	hosts := GenLocalHosts(nbrHosts, connect, true)
	for _, host := range hosts {
		l.Hosts[host.Entity.Id] = host
		l.Overlays[host.Entity.Id] = host.overlay
	}

	list := l.GenEntityListFromHost(hosts...)
	tree := list.GenerateBigNaryTree(bf, nbrTreeNodes)
	l.Trees[tree.Id] = tree
	if register {
		hosts[0].overlay.RegisterEntityList(list)
		hosts[0].overlay.RegisterTree(tree)
	}
	return hosts, list, tree
}

func (l *LocalTest) GenEntityListFromHost(hosts ...*Host) *EntityList {
	var entities []*network.Entity
	for i := range hosts {
		entities = append(entities, hosts[i].Entity)
	}
	list := NewEntityList(entities)
	l.EntityLists[list.Id] = list
	return list
}

// CloseAll takes a list of hosts that will be closed
func (l *LocalTest) CloseAll() {
	for _, host := range l.Hosts {
		err := host.Close()
		if err != nil {
			dbg.Error("Closing host", host, "gives error", err)
		}
	}
}

func (l *LocalTest) GetTree(tn *TreeNode) *Tree {
	var tree *Tree
	for _, t := range l.Trees {
		if tn.IsInTree(t) {
			tree = t
			break
		}
	}
	return tree
}

// NewNode creates a new node on a TreeNode
func (l *LocalTest) NewNode(tn *TreeNode, protName string) (*Node, error) {
	o := l.Overlays[tn.Entity.Id]
	if o == nil {
		return nil, errors.New("Didn't find corresponding overlay")
	}
	tree := l.GetTree(tn)
	if tree == nil {
		return nil, errors.New("Didn't find tree corresponding to TreeNode")
	}
	protId := ProtocolNameToUuid(protName)
	if !ProtocolExists(protId) {
		return nil, errors.New("Didn't find protocol: " + protName)
	}
	tok := &Token{
		ProtocolID:   protId,
		EntityListID: tree.EntityList.Id,
		TreeID:       tree.Id,
		TreeNodeID:   tn.Id,
		RoundID:      uuid.NewV4(),
	}
	return NewNode(o, tok)
}

// GetNodes returns all Nodes that belong to a treeNode
func (l *LocalTest) GetNodes(tn *TreeNode) []*Node {
	nodes := make([]*Node, 0)
	for _, n := range l.Overlays[tn.Entity.Id].nodes {
		nodes = append(nodes, n)
	}
	return nodes
}

// SendTreeNode injects a message directly in the Overlay-layer, bypassing
// Host and Network
func (l *LocalTest) SendTreeNode(proto string, from, to *Node, msg network.ProtocolMessage) error {
	if from.Tree().Id != to.Tree().Id {
		return errors.New("Can't send from one tree to another")
	}
	b, err := network.MarshalRegisteredType(msg)
	if err != nil {
		return err
	}
	sdaMsg := &SDAData{
		MsgSlice: b,
		MsgType:  network.TypeToUUID(msg),
		From:     from.token,
		To:       to.token,
	}
	return to.overlay.TransmitMsg(sdaMsg)
}

func (l *LocalTest) AddPendingTreeMarshal(h *Host, tm *TreeMarshal) {
	h.addPendingTreeMarshal(tm)
}

func (l *LocalTest) CheckPendingTreeMarshal(h *Host, el *EntityList) {
	h.checkPendingTreeMarshal(el)
}

func (l *LocalTest) NodesFromOverlay(entityId uuid.UUID) map[uuid.UUID]*Node {
	return l.Overlays[entityId].nodes
}

func (l *LocalTest) AllNodes() []*Node {
	var nodes []*Node
	for h := range l.Hosts {
		overlay := l.Hosts[h].overlay
		for i := range overlay.nodes {
			fmt.Println("Addind nodes")
			nodes = append(nodes, overlay.nodes[i])
		}
	}
	return nodes
}

// NewLocalHost creates a new host with the given address and registers it
func NewLocalHost(port int) *Host {
	address := "localhost:" + strconv.Itoa(port)
	priv, pub := PrivPub()
	id := network.NewEntity(pub, address)
	return NewHost(id, priv)
}

// GenLocalHosts will create n hosts with the first one being connected to each of
// the other nodes if connect is true
func GenLocalHosts(n int, connect bool, processMessages bool) []*Host {
	hosts := make([]*Host, n)
	for i := 0; i < n; i++ {
		host := NewLocalHost(2000 + i*10)
		hosts[i] = host
	}
	root := hosts[0]
	for _, host := range hosts {
<<<<<<< HEAD
		dbg.Lvl3("Starting to listen on", host.Entity.First(), host.Entity.Id)
=======
>>>>>>> 97e44ace
		host.Listen()
		dbg.Lvl3("Listening on", host.Entity.First(), host.Entity.Id)
		if processMessages {
			host.StartProcessMessages()
		}
		if connect && root != host {
			dbg.Lvl4("Connecting", host.Entity.First(), host.Entity.Id, "to",
				root.Entity.First(), root.Entity.Id)
			if _, err := host.Connect(root.Entity); err != nil {
				dbg.Fatal(host.Entity.Addresses, "Could not connect hosts", root.Entity.Addresses, err)
			}
			// Wait for connection accepted in root
			connected := false
			for !connected {
				time.Sleep(time.Millisecond * 10)
				for id, _ := range root.entities {
					if uuid.Equal(id, host.Entity.Id) {
						connected = true
						break
					}
				}
			}
			dbg.Lvl4(host.Entity.First(), "is connected to root")
		}
	}
	return hosts
}

// PrivPub creates a private/public key pair
func PrivPub() (abstract.Secret, abstract.Point) {
	keypair := config.NewKeyPair(network.Suite)
	return keypair.Secret, keypair.Public
}<|MERGE_RESOLUTION|>--- conflicted
+++ resolved
@@ -232,10 +232,6 @@
 	}
 	root := hosts[0]
 	for _, host := range hosts {
-<<<<<<< HEAD
-		dbg.Lvl3("Starting to listen on", host.Entity.First(), host.Entity.Id)
-=======
->>>>>>> 97e44ace
 		host.Listen()
 		dbg.Lvl3("Listening on", host.Entity.First(), host.Entity.Id)
 		if processMessages {
