--- conflicted
+++ resolved
@@ -19,27 +19,16 @@
 
 type ProtocolCount struct {
 	*sda.Node
-<<<<<<< HEAD
-	Count           chan int
-	Quit            chan bool
-	MsgPrepareCount chan struct {
+	Count            chan int
+	Quit             chan bool
+	PrepareCountChan chan struct {
 		*sda.TreeNode
-		MsgPrepareCount
+		PrepareCount
 	}
-	MsgCount chan []struct {
-		*sda.TreeNode
-		MsgCount
-	}
-=======
-	Count chan int
->>>>>>> 79b43cb7
+	CountChan chan []CountMsg
 }
 
 type PrepareCount struct{}
-type PrepareCountMsg struct {
-	*sda.TreeNode
-	PrepareCount
-}
 
 type Count struct {
 	Children int
@@ -55,27 +44,26 @@
 		Quit: make(chan bool),
 	}
 	p.Count = make(chan int, 1)
-	p.RegisterHandler(p.FuncPC)
-	p.RegisterHandler(p.FuncC)
+	p.RegisterChannel(&p.CountChan)
+	p.RegisterChannel(&p.PrepareCountChan)
 	return p, nil
 }
 
-<<<<<<< HEAD
-func (p *ProtocolCount) DispatchChannels() {
+func (p *ProtocolCount) Dispatch() error {
 	for {
 		dbg.Lvl3("waiting for message in", p.Entity().Addresses)
 		select {
-		case pc := <-p.MsgPrepareCount:
+		case pc := <-p.PrepareCountChan:
 			dbg.Lvl3("Received from", pc.TreeNode.Entity.Addresses,
 				pc.TreeNode.Id)
 			p.FuncPC()
-		case c := <-p.MsgCount:
+		case c := <-p.CountChan:
 			p.FuncC(c)
 		case <-time.After(time.Second * 10):
 			dbg.LLvl3("Timeout while waiting for children")
 			p.FuncC(nil)
 		case _ = <-p.Quit:
-			return
+			return nil
 		}
 	}
 }
@@ -84,32 +72,21 @@
 	if !p.IsLeaf() {
 		for _, c := range p.Children() {
 			dbg.Lvl3("Sending to", c.Entity.Addresses, c.Id)
-			p.SendTo(c, &MsgPrepareCount{})
-=======
-func (p *ProtocolCount) FuncPC(pc PrepareCountMsg) {
-	if !p.IsLeaf() {
-		for _, c := range p.Children() {
-			dbg.Lvl3("Sending to", c.Entity.Addresses)
 			p.SendTo(c, &PrepareCount{})
->>>>>>> 79b43cb7
 		}
 	} else {
 		p.FuncC(nil)
 	}
 }
 
-func (p *ProtocolCount) FuncC(c []CountMsg) {
+func (p *ProtocolCount) FuncC(cc []CountMsg) {
 	count := 1
-	for _, c := range c {
+	for _, c := range cc {
 		count += c.Count.Children
 	}
 	if !p.IsRoot() {
-<<<<<<< HEAD
 		dbg.Lvl3("Sending to", p.Parent().Id, p.Parent().Entity.Addresses)
-		p.SendTo(p.Parent(), &MsgCount{count})
-=======
 		p.SendTo(p.Parent(), &Count{count})
->>>>>>> 79b43cb7
 	} else {
 		p.Count <- count
 	}
@@ -120,16 +97,7 @@
 // Starts the protocol
 func (p *ProtocolCount) Start() error {
 	// Send an empty message
-<<<<<<< HEAD
 	dbg.Lvl3("Starting to count")
 	p.FuncPC()
 	return nil
-}
-
-// Dispatch takes the message and decides what function to call
-func (p *ProtocolCount) Dispatch(m []*sda.SDAData) error {
-=======
-	p.FuncPC(PrepareCountMsg{})
->>>>>>> 79b43cb7
-	return nil
 }