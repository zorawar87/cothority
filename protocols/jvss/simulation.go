--- conflicted
+++ resolved
@@ -60,10 +60,6 @@
 			dbg.Error("Couldn't create signature")
 			return err
 		}
-<<<<<<< HEAD
-=======
-		r.Record()
->>>>>>> 9c53e51e
 
 		// see if we got a valid signature:
 		if jv.Checking == 1 {
