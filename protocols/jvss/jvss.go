// JVSS provides a threshold signing scheme based on Shamir's joint verifiable
// secret sharing algorithm and Schnorr signatures. The protocl runs in two
// phases. During the protocol setup a long-term shared secret is establised
// between all participants. Afterwards, any of the members can request a
// signature, which triggers the creation of another, short-term shared secret.
// Each member then sends its partial signature to the requester which finally
// puts everything together to get the final Schnorr signature. To verify a
// given Schnorr signature a member still has to be able to access the
// long-term shared secret from which that particular signature was created.
package jvss

import (
	"fmt"
	"sync"

	"github.com/dedis/cothority/lib/dbg"
	"github.com/dedis/cothority/lib/sda"
	"github.com/dedis/crypto/abstract"
	"github.com/dedis/crypto/config"
	"github.com/dedis/crypto/poly"
)

func init() {
	sda.ProtocolRegisterName("JVSS", NewJVSS)
}

// Type of shared secret identifiers
type SID string

// Identifiers for long- and short-term shared secrets.
const (
	LTSS SID = "LTSS"
	STSS SID = "STSS"
)

// JVSS is the main protocol struct and implements the sda.ProtocolInstance
// interface.
type JVSS struct {
<<<<<<< HEAD
	*sda.TreeNodeInstance                       // The SDA TreeNode
	keyPair               *config.KeyPair       // KeyPair of the host
	nodeList              []*sda.TreeNode       // List of TreeNodes in the JVSS group
	pubKeys               []abstract.Point      // List of public keys of the above TreeNodes
	info                  poly.Threshold        // JVSS thresholds
	schnorr               *poly.Schnorr         // Long-term Schnorr struct to compute distributed signatures
	secrets               map[SID]*Secret       // Shared secrets (long- and short-term ones)
	ltssInit              bool                  // Indicator whether shared secret has been already initialised or not
	secretsDone           chan bool             // Channel to indicate when shared secrets of all peers are ready
	sigChan               chan *poly.SchnorrSig // Channel for JVSS signature
=======
	*sda.Node                         // The SDA TreeNode
	keyPair     *config.KeyPair       // KeyPair of the host
	pubKeys     []abstract.Point      // List of public keys of the TreeNodes
	info        poly.Threshold        // JVSS thresholds
	schnorr     *poly.Schnorr         // Long-term Schnorr struct to compute distributed signatures
	secrets     map[SID]*Secret       // Shared secrets (long- and short-term ones)
	ltssInit    bool                  // Indicator whether shared secret has been already initialised or not
	secretsDone chan bool             // Channel to indicate when shared secrets of all peers are ready
	sigChan     chan *poly.SchnorrSig // Channel for JVSS signature
>>>>>>> 2d0bae50
}

// Secret contains all information for long- and short-term shared secrets.
type Secret struct {
	secret   *poly.SharedSecret              // Shared secret
	receiver *poly.Receiver                  // Receiver to aggregate deals
	deals    map[int]*poly.Deal              // Buffer for deals
	sigs     map[int]*poly.SchnorrPartialSig // Buffer for partial signatures
	numConfs int                             // Number of collected confirmations that shared secrets are ready
	mtx      sync.Mutex                      // Mutex to sync access to numConfs
}

// NewJVSS creates a new JVSS protocol instance and returns it.
func NewJVSS(node *sda.TreeNodeInstance) (sda.ProtocolInstance, error) {

	kp := &config.KeyPair{Suite: node.Suite(), Public: node.Public(), Secret: node.Private()}
	n := len(node.List())
	pk := make([]abstract.Point, n)
	for i, tn := range node.List() {
		pk[i] = tn.Entity.Public
	}
	// NOTE: T <= R <= N (for simplicity we use T = R = N; might change later)
	info := poly.Threshold{T: n, R: n, N: n}

	jv := &JVSS{
<<<<<<< HEAD
		TreeNodeInstance: node,
		keyPair:          kp,
		nodeList:         nodes,
		pubKeys:          pk,
		info:             info,
		schnorr:          new(poly.Schnorr),
		secrets:          make(map[SID]*Secret),
		ltssInit:         false,
		secretsDone:      make(chan bool, 1),
		sigChan:          make(chan *poly.SchnorrSig),
=======
		Node:        node,
		keyPair:     kp,
		pubKeys:     pk,
		info:        info,
		schnorr:     new(poly.Schnorr),
		secrets:     make(map[SID]*Secret),
		ltssInit:    false,
		secretsDone: make(chan bool, 1),
		sigChan:     make(chan *poly.SchnorrSig),
>>>>>>> 2d0bae50
	}

	// Setup message handlers
	h := []interface{}{
		jv.handleSecInit,
		jv.handleSecConf,
		jv.handleSigReq,
		jv.handleSigResp,
	}
	err := jv.RegisterHandlers(h...)

	return jv, err
}

// Start initiates the JVSS protocol by setting up a long-term shared secret
// which can be used later on by the JVSS group to sign and verify messages.
func (jv *JVSS) Start() error {
	err := jv.initSecret(LTSS)
	<-jv.secretsDone
	return err
}

// Verify verifies the given message against the given Schnorr signature.
// Returns nil if the signature is valid and an error otherwise.
func (jv *JVSS) Verify(msg []byte, sig *poly.SchnorrSig) error {

	if !jv.ltssInit {
		return fmt.Errorf("Error, long-term shared secret has not been initialised")
	}

	h := jv.keyPair.Suite.Hash()
	_, _ = h.Write(msg) // ignore error; verification wil fail anyways
	return jv.schnorr.VerifySchnorrSig(sig, h)
}

// Sign starts a new signing request amongst the JVSS group and returns a
// Schnorr signature on success.
func (jv *JVSS) Sign(msg []byte) (*poly.SchnorrSig, error) {

	if !jv.ltssInit {
		return nil, fmt.Errorf("Error, long-term shared secret has not been initialised")
	}

	// Initialise short-term shared secret only used for this signing request
	sid := SID(fmt.Sprintf("%s%d", STSS, jv.Node.Index()))
	if err := jv.initSecret(sid); err != nil {
		return nil, err
	}

	// Wait for setup of shared secrets to finish
	<-jv.secretsDone

	// Create partial signature ...
	ps, err := jv.sigPartial(sid, msg)
	if err != nil {
		return nil, err
	}

	// ... and buffer it
	secret := jv.secrets[sid]
	secret.sigs[jv.Node.Index()] = ps

	// Broadcast signing request
	req := &SigReqMsg{
		Src: jv.Node.Index(),
		SID: sid,
		Msg: msg,
	}
	if err := jv.Broadcast(req); err != nil {
		return nil, err
	}

	// Wait for complete signature
	sig := <-jv.sigChan

	return sig, nil
}

func (jv *JVSS) initSecret(sid SID) error {

	// Initialise shared secret of given type if necessary
	if _, ok := jv.secrets[sid]; !ok {
		dbg.Lvl2(fmt.Sprintf("Node %d: Initialising %s shared secret", jv.Node.Index(), sid))
		sec := &Secret{
			receiver: poly.NewReceiver(jv.keyPair.Suite, jv.info, jv.keyPair),
			deals:    make(map[int]*poly.Deal),
			sigs:     make(map[int]*poly.SchnorrPartialSig),
			numConfs: 0,
		}
		jv.secrets[sid] = sec
	}

	secret := jv.secrets[sid]

	// Initialise and broadcast our deal if necessary
	if len(secret.deals) == 0 {
		kp := config.NewKeyPair(jv.keyPair.Suite)
		deal := new(poly.Deal).ConstructDeal(kp, jv.keyPair, jv.info.T, jv.info.R, jv.pubKeys)
		dbg.Lvl2(fmt.Sprintf("Node %d: Initialising %v deal", jv.Node.Index(), sid))
		secret.deals[jv.Node.Index()] = deal
		db, _ := deal.MarshalBinary()
		msg := &SecInitMsg{
			Src:  jv.Node.Index(),
			SID:  sid,
			Deal: db,
		}
		if err := jv.Broadcast(msg); err != nil {
			return err
		}
	}
	return nil
}

func (jv *JVSS) finaliseSecret(sid SID) error {
	secret, ok := jv.secrets[sid]
	if !ok {
		return fmt.Errorf("Error, shared secret does not exist")
	}

	dbg.Lvl2(fmt.Sprintf("Node %d: %s deals %d/%d", jv.Node.Index(), sid, len(secret.deals), len(jv.Node.List())))

	if len(secret.deals) == jv.info.T {

		for _, deal := range secret.deals {
			if _, err := secret.receiver.AddDeal(jv.Node.Index(), deal); err != nil {
				return err
			}
		}

		sec, err := secret.receiver.ProduceSharedSecret()
		if err != nil {
			return err
		}
		secret.secret = sec
		secret.mtx.Lock()
		secret.numConfs++
		secret.mtx.Unlock()
		dbg.Lvl2(fmt.Sprintf("Node %d: %v created", jv.Node.Index(), sid))

		// Initialise Schnorr struct for long-term shared secret if not done so before
		if sid == LTSS && !jv.ltssInit {
			jv.ltssInit = true
			jv.schnorr.Init(jv.keyPair.Suite, jv.info, secret.secret)
			dbg.Lvl2(fmt.Sprintf("Node %d: %v Schnorr struct initialised", jv.Node.Index(), sid))
		}

		// Broadcast that we have finished setting up our shared secret
		msg := &SecConfMsg{
			Src: jv.Node.Index(),
			SID: sid,
		}
		if err := jv.Broadcast(msg); err != nil {
			return err
		}
	}
	return nil
}

func (jv *JVSS) sigPartial(sid SID, msg []byte) (*poly.SchnorrPartialSig, error) {
	secret, ok := jv.secrets[sid]
	if !ok {
		return nil, fmt.Errorf("Error, shared secret does not exist")
	}

	hash := jv.keyPair.Suite.Hash()
	if _, err := hash.Write(msg); err != nil {
		return nil, err
	}
	if err := jv.schnorr.NewRound(secret.secret, hash); err != nil {
		return nil, err
	}
	ps := jv.schnorr.RevealPartialSig()
	if ps == nil {
		return nil, fmt.Errorf("Error, node %d could not create partial signature", jv.Node.Index())
	}
	return ps, nil
<<<<<<< HEAD
}

func (jv *JVSS) nodeIdx() int {
	return jv.TreeNode().EntityIdx
}

func (jv *JVSS) broadcast(msg interface{}) error {
	for _, node := range jv.nodeList {
		if node != jv.TreeNode() {
			if err := jv.SendTo(node, msg); err != nil {
				return err
			}
		}
	}
	return nil
=======
>>>>>>> 2d0bae50
}<|MERGE_RESOLUTION|>--- conflicted
+++ resolved
@@ -36,7 +36,6 @@
 // JVSS is the main protocol struct and implements the sda.ProtocolInstance
 // interface.
 type JVSS struct {
-<<<<<<< HEAD
 	*sda.TreeNodeInstance                       // The SDA TreeNode
 	keyPair               *config.KeyPair       // KeyPair of the host
 	nodeList              []*sda.TreeNode       // List of TreeNodes in the JVSS group
@@ -47,17 +46,6 @@
 	ltssInit              bool                  // Indicator whether shared secret has been already initialised or not
 	secretsDone           chan bool             // Channel to indicate when shared secrets of all peers are ready
 	sigChan               chan *poly.SchnorrSig // Channel for JVSS signature
-=======
-	*sda.Node                         // The SDA TreeNode
-	keyPair     *config.KeyPair       // KeyPair of the host
-	pubKeys     []abstract.Point      // List of public keys of the TreeNodes
-	info        poly.Threshold        // JVSS thresholds
-	schnorr     *poly.Schnorr         // Long-term Schnorr struct to compute distributed signatures
-	secrets     map[SID]*Secret       // Shared secrets (long- and short-term ones)
-	ltssInit    bool                  // Indicator whether shared secret has been already initialised or not
-	secretsDone chan bool             // Channel to indicate when shared secrets of all peers are ready
-	sigChan     chan *poly.SchnorrSig // Channel for JVSS signature
->>>>>>> 2d0bae50
 }
 
 // Secret contains all information for long- and short-term shared secrets.
@@ -83,10 +71,8 @@
 	info := poly.Threshold{T: n, R: n, N: n}
 
 	jv := &JVSS{
-<<<<<<< HEAD
 		TreeNodeInstance: node,
 		keyPair:          kp,
-		nodeList:         nodes,
 		pubKeys:          pk,
 		info:             info,
 		schnorr:          new(poly.Schnorr),
@@ -94,17 +80,6 @@
 		ltssInit:         false,
 		secretsDone:      make(chan bool, 1),
 		sigChan:          make(chan *poly.SchnorrSig),
-=======
-		Node:        node,
-		keyPair:     kp,
-		pubKeys:     pk,
-		info:        info,
-		schnorr:     new(poly.Schnorr),
-		secrets:     make(map[SID]*Secret),
-		ltssInit:    false,
-		secretsDone: make(chan bool, 1),
-		sigChan:     make(chan *poly.SchnorrSig),
->>>>>>> 2d0bae50
 	}
 
 	// Setup message handlers
@@ -149,7 +124,7 @@
 	}
 
 	// Initialise short-term shared secret only used for this signing request
-	sid := SID(fmt.Sprintf("%s%d", STSS, jv.Node.Index()))
+	sid := SID(fmt.Sprintf("%s%d", STSS, jv.Index()))
 	if err := jv.initSecret(sid); err != nil {
 		return nil, err
 	}
@@ -165,11 +140,11 @@
 
 	// ... and buffer it
 	secret := jv.secrets[sid]
-	secret.sigs[jv.Node.Index()] = ps
+	secret.sigs[jv.Index()] = ps
 
 	// Broadcast signing request
 	req := &SigReqMsg{
-		Src: jv.Node.Index(),
+		Src: jv.Index(),
 		SID: sid,
 		Msg: msg,
 	}
@@ -187,7 +162,7 @@
 
 	// Initialise shared secret of given type if necessary
 	if _, ok := jv.secrets[sid]; !ok {
-		dbg.Lvl2(fmt.Sprintf("Node %d: Initialising %s shared secret", jv.Node.Index(), sid))
+		dbg.Lvl2(fmt.Sprintf("Node %d: Initialising %s shared secret", jv.Index(), sid))
 		sec := &Secret{
 			receiver: poly.NewReceiver(jv.keyPair.Suite, jv.info, jv.keyPair),
 			deals:    make(map[int]*poly.Deal),
@@ -203,11 +178,11 @@
 	if len(secret.deals) == 0 {
 		kp := config.NewKeyPair(jv.keyPair.Suite)
 		deal := new(poly.Deal).ConstructDeal(kp, jv.keyPair, jv.info.T, jv.info.R, jv.pubKeys)
-		dbg.Lvl2(fmt.Sprintf("Node %d: Initialising %v deal", jv.Node.Index(), sid))
-		secret.deals[jv.Node.Index()] = deal
+		dbg.Lvl2(fmt.Sprintf("Node %d: Initialising %v deal", jv.Index(), sid))
+		secret.deals[jv.Index()] = deal
 		db, _ := deal.MarshalBinary()
 		msg := &SecInitMsg{
-			Src:  jv.Node.Index(),
+			Src:  jv.Index(),
 			SID:  sid,
 			Deal: db,
 		}
@@ -224,12 +199,12 @@
 		return fmt.Errorf("Error, shared secret does not exist")
 	}
 
-	dbg.Lvl2(fmt.Sprintf("Node %d: %s deals %d/%d", jv.Node.Index(), sid, len(secret.deals), len(jv.Node.List())))
+	dbg.Lvl2(fmt.Sprintf("Node %d: %s deals %d/%d", jv.Index(), sid, len(secret.deals), len(jv.List())))
 
 	if len(secret.deals) == jv.info.T {
 
 		for _, deal := range secret.deals {
-			if _, err := secret.receiver.AddDeal(jv.Node.Index(), deal); err != nil {
+			if _, err := secret.receiver.AddDeal(jv.Index(), deal); err != nil {
 				return err
 			}
 		}
@@ -242,18 +217,18 @@
 		secret.mtx.Lock()
 		secret.numConfs++
 		secret.mtx.Unlock()
-		dbg.Lvl2(fmt.Sprintf("Node %d: %v created", jv.Node.Index(), sid))
+		dbg.Lvl2(fmt.Sprintf("Node %d: %v created", jv.Index(), sid))
 
 		// Initialise Schnorr struct for long-term shared secret if not done so before
 		if sid == LTSS && !jv.ltssInit {
 			jv.ltssInit = true
 			jv.schnorr.Init(jv.keyPair.Suite, jv.info, secret.secret)
-			dbg.Lvl2(fmt.Sprintf("Node %d: %v Schnorr struct initialised", jv.Node.Index(), sid))
+			dbg.Lvl2(fmt.Sprintf("Node %d: %v Schnorr struct initialised", jv.Index(), sid))
 		}
 
 		// Broadcast that we have finished setting up our shared secret
 		msg := &SecConfMsg{
-			Src: jv.Node.Index(),
+			Src: jv.Index(),
 			SID: sid,
 		}
 		if err := jv.Broadcast(msg); err != nil {
@@ -278,25 +253,7 @@
 	}
 	ps := jv.schnorr.RevealPartialSig()
 	if ps == nil {
-		return nil, fmt.Errorf("Error, node %d could not create partial signature", jv.Node.Index())
+		return nil, fmt.Errorf("Error, node %d could not create partial signature", jv.Index())
 	}
 	return ps, nil
-<<<<<<< HEAD
-}
-
-func (jv *JVSS) nodeIdx() int {
-	return jv.TreeNode().EntityIdx
-}
-
-func (jv *JVSS) broadcast(msg interface{}) error {
-	for _, node := range jv.nodeList {
-		if node != jv.TreeNode() {
-			if err := jv.SendTo(node, msg); err != nil {
-				return err
-			}
-		}
-	}
-	return nil
-=======
->>>>>>> 2d0bae50
 }