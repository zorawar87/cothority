--- conflicted
+++ resolved
@@ -93,10 +93,6 @@
 				dbg.Fatal(err)
 			}
 			node.ProtocolInstance().(*manage.ProtocolCount).Timeout = timeout
-<<<<<<< HEAD
-			//node.ProtocolInstance().(*manage.ProtocolCount).NetworkDelay = networkDelay
-=======
->>>>>>> 19bb0591
 			node.Start()
 			dbg.Lvl1("Started counting")
 			select {
