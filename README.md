# Cothority

This repository provides an implementation for the prototype of the 
collective authority (cothority) framework. 
The system is based on CoSi, a novel protocol for collective signing 
which itself builds upon Merkle trees and Schnorr multi-signatures over 
elliptic curves. 
CoSi enables authorities to have their statements collectively signed 
(co-signed) by a diverse, decentralized, and scalable group of 
(potentially thousands of) witnesses and, for example, could be employed 
to proactively harden critical Internet authorities. 
Among other things, one could imagine applications to the Certificate 
Transparency project, DNSSEC, software distribution, the Tor anonymity 
network or cryptocurrencies.

## Further Information

* Keeping Authorities "Honest or Bust" with Decentralized Witness 
Cosigning: [paper](http://arxiv.org/abs/1503.08768), 
[slides](http://dedis.cs.yale.edu/dissent/pres/151009-stanford-cothorities.pdf)
* Certificate Cothority - Towards Trustworthy Collective CAs: 
[paper](https://petsymposium.org/2015/papers/syta-cc-hotpets2015.pdf)
* For questions and discussions please refer to our 
[mailing list](https://groups.google.com/forum/#!forum/cothority).

## Warning
**The software provided in this repository is highly experimental and 
under heavy development. Do not use it for anything security-critical. 
All usage is at your own risk!**

## Requirements

In order to build (and run) the simulations you need to install 
[Golang](https://golang.org/dl/).
See Golang's documentation on how-to 
[install and configure](https://golang.org/doc/install) Go (including 
setting up a GOPATH environment variable). 
    
# Simulation
It is very easy to start a simulation of the provided (or your own) 
protocols either on localhost or, if you have access, on 
[DeterLab](https://www.isi.deterlab.net).

## Localhost
To run a simple signing check on localhost, execute the following 
commands:

```
$ go get -d github.com/dedis/cothority # download project and its dependencies
$ cd $GOPATH/src/github.com/dedis/cothority/simul
$ go build
$ ./simul runfiles/test_cosi.toml
```

## DeterLab

For large scale simulations you can run simulations on DeterLab. Find 
more information on how to use [DeterLab](Deterlab.md)

# Protocols

## CoSi - Collective Signing

[CoSi](http://dedis.cs.yale.edu/dissent/papers/witness-abs) is a 
protocol for scalable collective signing, which enables an authority or 
leader to request that statements be publicly validated and (co-signed) 
by a decentralized group of witnesses. 
Each run of the protocol yields a single digital signature with size and 
verification cost comparable to an individual signature, but compactly
attests that both the leader and perhaps many witnesses observed and 
agreed to sign the statement.

## RandHound - Verifiable Randomness Scavenging Protocol 

<<<<<<< HEAD
RandHound is a novel protocol for generating strong, bias-resistant, 
public random numbers in a distributed way and produces in parallel a 
proof to convince third parties that the randomness is correct and 
unbiased, provided a threshold of servers are non-malicious.

## JVSS - Joint Verifiable Secret Sharing

The JVSS protocol implements Schnorr signing using joint 
[verifiable](http://ieeexplore.ieee.org/xpls/abs_all.jsp?arnumber=4568297&tag=1) 
[secret sharing](http://link.springer.com/chapter/10.1007%2F3-540-68339-9_17).


## Naive and NTree

Similar to JVSS these two protocols are included to compare their 
scalability with CoSi's. 
In the naive approach a leader simply collects standard individual 
signatures of all participants. 
NTree is the same protocol but using a tree (n-ary) topology for 
aggregating the individual signatures.

# SDA framework

Core of this repository is a framework for implementing secure, 
distributed systems. 
It does so by offering an API for implementing and running different 
kind of protocols which may rely on other, pre-defined protocols.
 
Using the SDA-cothority framework, you can:

* simulate up to 8192 nodes using Deterlab (which is based on 
[PlanetLab](https://www.planet-lab.org/))
* run local simulations for up to as many nodes as your local machines
allows

The framework is round-based using message-passing between different 
hosts which form a tree. Every protocol defines the steps needed to 
accomplish the calculations, and the framework makes sure that all 
messages are passed between the hosts.
  
The directory-structure is as follows:

* [`lib/`](lib/): contains all internally used libraries
* [`lib/sda/`](lib/sda/): basic definition of our framework
* [`protocols/`](protocols/): one directory per protocol, holds both the 
definition and eventual initialisation necessary for a simulation
* [`simul/`](simul/): used for running simulations on localhost and DeterLab
* [`dist/`](dist/): creates distributable binaries, in .tgz or Docker-format
=======
RandHound is a novel protocol for generating strong, bias-resistant, public random numbers in a distributed way and produces in parallel a proof to convince third parties that the randomness is correct and unbiased provided a threshold of servers are non-malicious.
>>>>>>> 29922f28
<|MERGE_RESOLUTION|>--- conflicted
+++ resolved
@@ -30,8 +30,8 @@
 
 ## Requirements
 
-In order to build (and run) the simulations you need to install 
-[Golang](https://golang.org/dl/).
+In order to build (and run) the simulations you need to install a recent 
+[Golang](https://golang.org/dl/) version (1.5.2+).
 See Golang's documentation on how-to 
 [install and configure](https://golang.org/doc/install) Go (including 
 setting up a GOPATH environment variable). 
@@ -72,7 +72,6 @@
 
 ## RandHound - Verifiable Randomness Scavenging Protocol 
 
-<<<<<<< HEAD
 RandHound is a novel protocol for generating strong, bias-resistant, 
 public random numbers in a distributed way and produces in parallel a 
 proof to convince third parties that the randomness is correct and 
@@ -119,8 +118,4 @@
 * [`lib/sda/`](lib/sda/): basic definition of our framework
 * [`protocols/`](protocols/): one directory per protocol, holds both the 
 definition and eventual initialisation necessary for a simulation
-* [`simul/`](simul/): used for running simulations on localhost and DeterLab
-* [`dist/`](dist/): creates distributable binaries, in .tgz or Docker-format
-=======
-RandHound is a novel protocol for generating strong, bias-resistant, public random numbers in a distributed way and produces in parallel a proof to convince third parties that the randomness is correct and unbiased provided a threshold of servers are non-malicious.
->>>>>>> 29922f28
+* [`simul/`](simul/): used for running simulations on localhost and DeterLab