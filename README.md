--- conflicted
+++ resolved
@@ -76,13 +76,8 @@
 cd $GOPATH/src/github.com/dedis/cothority
 git checkout cosi_cli
 cd app
-<<<<<<< HEAD
-go install cosi
-go install cosid
-=======
 go install cosi/cosi.go
-go install cosid/cosid.go
->>>>>>> e899893e
+go install cothorityd/cothorityd.go
 ```
 
 The two binaries `cosi` and `cosid` will be added to `$GOBIN`. If you already
@@ -226,11 +221,7 @@
 give that on the command-line, so for example to sign a message:
 
 ```bash
-<<<<<<< HEAD
-cosi sign msg "Hello CoSi" -servers my_servers.toml
-=======
 cosi -servers my_servers.toml sign msg "Hello CoSi"
->>>>>>> e899893e
 ```
 
 # Simulation
