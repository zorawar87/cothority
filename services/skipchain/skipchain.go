package skipchain

import (
	"crypto/rand"
	"errors"

	"bytes"

	"sync"

	"strconv"

	"time"

	"github.com/dedis/cothority/log"
	"github.com/dedis/cothority/network"
	"github.com/dedis/cothority/protocols/bftcosi"
	"github.com/dedis/cothority/protocols/manage"
	"github.com/dedis/cothority/sda"
)

// ServiceName can be used to refer to the name of this service
const ServiceName = "Skipchain"

func init() {
	sda.RegisterNewService(ServiceName, newSkipchainService)
	skipchainSID = sda.ServiceFactory.ServiceID(ServiceName)
	sda.ProtocolRegisterName(skipchainBFT, func(n *sda.TreeNodeInstance) (sda.ProtocolInstance, error) {
		return bftcosi.NewBFTCoSiProtocol(n, nil)
	})
}

var skipchainSID sda.ServiceID

// Service handles adding new SkipBlocks
type Service struct {
	*sda.ServiceProcessor
	// SkipBlocks points from SkipBlockID to SkipBlock but SkipBlockID is not a valid
	// key-type for maps, so we need to cast it to string
	SkipBlocks map[string]*SkipBlock
	sbMutex    sync.Mutex
	path       string
	// testVerify is set to true if a verification happened - only for testing
	testVerify bool
}

// ProposeSkipBlock takes a hash for the latest valid SkipBlock and a SkipBlock
// that will be verified. If the verification returns true, the new SkipBlock
// will be signed and added to the chain and returned.
// If the the latest block given is nil it verify if we are actually creating
// the first (genesis) block and creates it. If it is called with nil although
// there already exist previous blocks, it will return an error.
func (s *Service) ProposeSkipBlock(e *network.ServerIdentity, psbd *ProposeSkipBlock) (network.Body, error) {
	prop := psbd.Proposed
	var prev *SkipBlock

	if !psbd.LatestID.IsNull() {
		// We're appending a block to an existing chain
		var ok bool
		prev, ok = s.getSkipBlockByID(psbd.LatestID)
		if !ok {
			return nil, errors.New("Didn't find latest block")
		}
		prop.MaximumHeight = prev.MaximumHeight
		prop.BaseHeight = prev.BaseHeight
		prop.ParentBlockID = prev.ParentBlockID
		prop.VerifierID = prev.VerifierID
		prop.Index = prev.Index + 1
		index := prop.Index
		for prop.Height = 1; index%prop.BaseHeight == 0; prop.Height++ {
			index /= prop.BaseHeight
			if prop.Height >= prop.MaximumHeight {
				break
			}
		}
		log.Lvl4("Found height", prop.Height, "for index", prop.Index,
			"and maxHeight", prop.MaximumHeight, "and base", prop.BaseHeight)
		prop.BackLinkIds = make([]SkipBlockID, prop.Height)
		pointer := prev
		for h := range prop.BackLinkIds {
			for pointer.Height < h+1 {
				var ok bool
				pointer, ok = s.getSkipBlockByID(pointer.BackLinkIds[0])
				if !ok {
					return nil, errors.New("Didn't find convenient SkipBlock for height " +
						strconv.Itoa(h))
				}
			}
			prop.BackLinkIds[h] = pointer.Hash
		}
	} else {
		// A new chain is created, suppose all arguments in SkipBlock
		// are correctly set up
		prop.Index = 0
		if prop.MaximumHeight == 0 {
			return nil, errors.New("Set a maximumHeight > 0")
		}
		if prop.BaseHeight == 0 {
			return nil, errors.New("Set a baseHeight > 0")
		}
		prop.Height = prop.MaximumHeight
		prop.ForwardLink = make([]*BlockLink, 0)
		// genesis block has a random back-link:
		bl := make([]byte, 32)
		rand.Read(bl)
		prop.BackLinkIds = []SkipBlockID{SkipBlockID(bl)}
	}
	if prop.Roster != nil {
		prop.Aggregate = prop.Roster.Aggregate
	}
	el, err := prop.GetResponsible(s)
	if err != nil {
		return nil, err
	}
	prop.AggregateResp = el.Aggregate

	prop.updateHash()

	prev, prop, err = s.signNewSkipBlock(prev, prop)
	if err != nil {
		return nil, errors.New("Verification error: " + err.Error())
	}

	reply := &ProposedSkipBlockReply{
		Previous: prev,
		Latest:   prop,
	}
	return reply, nil
}

// GetUpdateChain returns a slice of SkipBlocks which describe the part of the
// skipchain from the latest block the caller knows of to the actual latest
// SkipBlock.
// Somehow comparable to search in SkipLists.
func (s *Service) GetUpdateChain(e *network.ServerIdentity, latestKnown *GetUpdateChain) (network.Body, error) {
	block, ok := s.getSkipBlockByID(latestKnown.LatestID)
	if !ok {
		return nil, errors.New("Couldn't find latest skipblock")
	}
	// at least the latest know and the next block:
	blocks := []*SkipBlock{block}
	log.Lvl3("Starting to search chain")
	for len(block.ForwardLink) > 0 {
		link := block.ForwardLink[len(block.ForwardLink)-1]
		block, ok = s.getSkipBlockByID(link.Hash)
		if !ok {
			return nil, errors.New("Missing block in forward-chain")
		}
		blocks = append(blocks, block)
	}
	log.Lvl3("Found", len(blocks), "blocks")
	reply := &GetUpdateChainReply{blocks}

	return reply, nil
}

// SetChildrenSkipBlock creates a new SkipChain if that 'service' doesn't exist
// yet.
func (s *Service) SetChildrenSkipBlock(e *network.ServerIdentity, scsb *SetChildrenSkipBlock) (network.Body, error) {
	parentID := scsb.ParentID
	childID := scsb.ChildID
	parent, ok := s.getSkipBlockByID(parentID)
	if !ok {
		return nil, errors.New("Couldn't find skipblock!")
	}
	child, ok := s.getSkipBlockByID(childID)
	if !ok {
		return nil, errors.New("Couldn't find skipblock!")
	}
	child.ParentBlockID = parentID
	parent.ChildSL = NewBlockLink()
	parent.ChildSL.Hash = childID

	err := s.startPropagation([]*SkipBlock{child, parent})
	if err != nil {
		return nil, err
	}
	// Parent-block is always of type roster, but child-block can be
	// data or roster.
	reply := &SetChildrenSkipBlockReply{parent, child}

	return reply, nil
}

// NewProtocol is called on all nodes of a Tree (except the root, since it is
// the one starting the protocol) so it's the Service that will be called to
// generate the PI on all others node.
func (s *Service) NewProtocol(tn *sda.TreeNodeInstance, conf *sda.GenericConfig) (sda.ProtocolInstance, error) {
	var pi sda.ProtocolInstance
	var err error
	switch tn.ProtocolName() {
	case "Propagate":
		pi, err = manage.NewPropagateProtocol(tn)
		if err != nil {
			return nil, err
		}
		pi.(*manage.Propagate).RegisterOnData(s.PropagateSkipBlock)
	case skipchainBFT:
		pi, err = bftcosi.NewBFTCoSiProtocol(tn, s.bftVerify)
	}
	return pi, err
}

// PropagateSkipBlock will save a new SkipBlock
func (s *Service) PropagateSkipBlock(msg network.Body) {
	sb, ok := msg.(*SkipBlock)
	if !ok {
		log.Error("Couldn't convert to SkipBlock")
		return
	}
	if err := sb.VerifySignatures(); err != nil {
		log.Error(err)
		return
	}
	s.storeSkipBlock(sb)
	log.Lvlf3("Stored skip block %+v in %x", *sb, s.Context.ServerIdentity().ID[0:8])
}

// signNewSkipBlock should start a BFT-signature on the newest block
// which will propagate and update all forward-links of all blocks.
// As a simple solution it verifies the validity of the block,
// simulates a signature and propagates the latest and newest block.
func (s *Service) signNewSkipBlock(latest, newest *SkipBlock) (*SkipBlock, *SkipBlock, error) {
	log.Lvl4("Signing new block", newest, "on block", latest)
	if newest != nil && newest.Roster == nil {
		log.Lvl3("Got a data-block")
		if newest.ParentBlockID.IsNull() {
			return nil, nil, errors.New("Data skipblock without parent")
		}
		parent, ok := s.getSkipBlockByID(newest.ParentBlockID)
		if !ok {
			return nil, nil, errors.New("Didn't find parent block")
		}
		newest.Roster = parent.Roster
	}
	// Now verify if it's a valid block
	if err := s.verifyNewSkipBlock(latest, newest); err != nil {
		return nil, nil, errors.New("Verification of newest SkipBlock failed: " + err.Error())
	}

	// Sign it
	err := s.startBFTSignature(newest)
	if err != nil {
		return nil, nil, err
	}
	if err := newest.VerifySignatures(); err != nil {
		log.Error("Couldn't verify signature: " + err.Error())
		return nil, nil, err
	}

	newblocks := make([]*SkipBlock, 1)
	if latest == nil {
		// Genesis-block only
		newblocks[0] = newest
	} else {
		// Adjust forward-links if it's an additional block
		var err error
		newblocks, err = s.addForwardLinks(newest)
		if err != nil {
			return nil, nil, err
		}
		latest = newblocks[1]
	}

	// Store and propagate the new SkipBlocks
	log.Lvl4("Finished signing new block", newest)
	if err = s.startPropagation(newblocks); err != nil {
		return nil, nil, err
	}
	return latest, newblocks[0], nil
}

func (s *Service) startBFTSignature(block *SkipBlock) error {
	log.Lvl3("Starting bftsignature with root-node=", s.ServerIdentity())
	done := make(chan bool)
	// create the message we want to sign for this round
	msg := []byte(block.Hash)
	el, err := block.GetResponsible(s)
	if err != nil {
		return err
	}
	switch len(el.List) {
	case 0:
		return errors.New("Found empty Roster")
	case 1:
		return errors.New("Need more than 1 entry for Roster")
	}

	// Start the protocol
	tree := el.GenerateNaryTreeWithRoot(2, s.ServerIdentity())

	node, err := s.CreateProtocolService(tree, skipchainBFT)
	if err != nil {
		return errors.New("Couldn't create new node: " + err.Error())
	}

	// Register the function generating the protocol instance
	root := node.(*bftcosi.ProtocolBFTCoSi)
	root.Msg = msg
	data, err := network.MarshalRegisteredType(block)
	if err != nil {
		return errors.New("Couldn't marshal block: " + err.Error())
	}
	root.Data = data

	// in testing-mode with more than one host and service per cothority-instance
	// we might have the wrong verification-function, so set it again here.
	root.VerificationFunction = s.bftVerify
	// function that will be called when protocol is finished by the root
	root.RegisterOnDone(func() {
		done <- true
	})
	go node.Start()
	select {
	case <-done:
		block.BlockSig = root.Signature()
		if len(block.BlockSig.Exceptions) != 0 {
			return errors.New("Not everybody signed off the new block")
		}
		if err := block.BlockSig.Verify(network.Suite, el.Publics()); err != nil {
			return errors.New("Couldn't verify signature")
		}
<<<<<<< HEAD
	case <-time.After(time.Second * 10):
=======
	case <-time.After(time.Second * 60):
>>>>>>> a58debbc
		return errors.New("Timed out while waiting for signature")
	}
	return nil
}

func (s *Service) verifyNewSkipBlock(latest, newest *SkipBlock) error {
	// Do some sanity-checks on the latest and newest skipblock
	if latest != nil {
		if len(latest.ForwardLink) != 0 {
			return errors.New("Latest already has forward link")
		}
		if !bytes.Equal(newest.BackLinkIds[0], latest.Hash) {
			return errors.New("Newest doesn't point to latest")
		}
	}

	// TODO: add a registration service for verifiers
	return nil
}

// addForwardLinks checks if we have a valid link connecting the two
// SkipBlocks with each other.
func (s *Service) addForwardLinks(newest *SkipBlock) ([]*SkipBlock, error) {
	height := len(newest.BackLinkIds)
	blocks := make([]*SkipBlock, height+1)
	blocks[0] = newest
	for h := range newest.BackLinkIds {
		log.Lvl4("Searching forward-link for", h)
		b, ok := s.getSkipBlockByID(newest.BackLinkIds[h])
		if !ok {
			return nil, errors.New("Found unknwon backlink in block")
		}
		bc := b.Copy()
		log.Lvl4("Checking", b.Index, b, len(bc.ForwardLink))
		if len(bc.ForwardLink) >= h+1 {
			return nil, errors.New("Backlinking to a block which has a forwardlink")
		}
		for len(bc.ForwardLink) < h+1 {
			fl := NewBlockLink()
			fl.Hash = newest.Hash
			bc.ForwardLink = append(bc.ForwardLink, fl)
		}
		log.Lvl4("Block has now height of", len(bc.ForwardLink))
		blocks[h+1] = bc
	}
	return blocks, nil
}

// notify other services about new/updated skipblock
func (s *Service) startPropagation(blocks []*SkipBlock) error {
	log.Lvlf3("Starting to propagate for service %x", s.Context.ServerIdentity().ID[0:8])
	for _, block := range blocks {
		roster := block.Roster
		if roster == nil {
			// Suppose it's a dataSkipBlock
			sb, ok := s.getSkipBlockByID(block.ParentBlockID)
			if !ok {
				return errors.New("Didn't find Roster nor parent")
			}
			roster = sb.Roster
		}
		replies, err := manage.PropagateStartAndWait(s.Context, roster,
			block, 1000, s.PropagateSkipBlock)
		if err != nil {
			return err
		}
		if replies != len(roster.List) {
			log.Warn("Did only get", replies, "out of", len(roster.List))
		}
	}
	return nil
}

// bftVerify takes a message and verifies it's valid
func (s *Service) bftVerify(msg []byte, data []byte) bool {
	log.Lvlf4("%s verifying block %x", s.ServerIdentity(), msg)
	s.testVerify = true
	_, sbN, err := network.UnmarshalRegistered(data)
	if err != nil {
		log.Error("Couldn't unmarshal SkipBlock", data)
		return false
	}
	sb := sbN.(*SkipBlock)
	if !sb.Hash.Equal(SkipBlockID(msg)) {
		log.Lvlf2("Data skipBlock different from msg %x %x", msg, sb.Hash)
		return false
	}
	switch sb.VerifierID {
	case VerifyNone:
		log.Lvl4("No verification - accepted")
		return true
	case VerifyShard:
		if sb.ParentBlockID.IsNull() {
			log.Lvl3("No parent skipblock to verify against")
		} else {
			sbParent, exists := s.getSkipBlockByID(sb.ParentBlockID)
			if !exists {
				log.Lvl3("Parent skipblock doesn't exist")
			} else {
				for _, e := range sb.Roster.List {
					if i, _ := sbParent.Roster.Search(e.ID); i < 0 {
						log.Lvl3("ServerIdentity in child doesn't exist in parent")
						return false
					}
				}
				return true
			}
		}
	}
	return false
}

// getSkipBlockByID returns the skip-block or false if it doesn't exist
func (s *Service) getSkipBlockByID(sbID SkipBlockID) (*SkipBlock, bool) {
	s.sbMutex.Lock()
	b, ok := s.SkipBlocks[string(sbID)]
	s.sbMutex.Unlock()
	return b, ok
}

// storeSkipBlock stores the given SkipBlock in the service-list
func (s *Service) storeSkipBlock(sb *SkipBlock) SkipBlockID {
	s.sbMutex.Lock()
	s.SkipBlocks[string(sb.Hash)] = sb
	s.sbMutex.Unlock()
	return sb.Hash
}

// lenSkipBlock returns the actual length using mutexes
func (s *Service) lenSkipBlocks() int {
	s.sbMutex.Lock()
	defer s.sbMutex.Unlock()
	return len(s.SkipBlocks)
}

const skipchainBFT = "SkipchainBFT"

func newSkipchainService(c *sda.Context, path string) sda.Service {
	s := &Service{
		ServiceProcessor: sda.NewServiceProcessor(c),
		path:             path,
		SkipBlocks:       make(map[string]*SkipBlock),
	}
	for _, msg := range []interface{}{s.ProposeSkipBlock, s.SetChildrenSkipBlock,
		s.GetUpdateChain} {
		if err := s.RegisterMessage(msg); err != nil {
			log.Fatal("Registration error for msg", msg, err)
		}
	}
	return s
}<|MERGE_RESOLUTION|>--- conflicted
+++ resolved
@@ -320,11 +320,7 @@
 		if err := block.BlockSig.Verify(network.Suite, el.Publics()); err != nil {
 			return errors.New("Couldn't verify signature")
 		}
-<<<<<<< HEAD
-	case <-time.After(time.Second * 10):
-=======
 	case <-time.After(time.Second * 60):
->>>>>>> a58debbc
 		return errors.New("Timed out while waiting for signature")
 	}
 	return nil
