package main

import (
	log "github.com/Sirupsen/logrus"
	"github.com/dedis/cothority/lib/app"
	dbg "github.com/dedis/cothority/lib/debug_lvl"
	"github.com/dedis/cothority/lib/monitor"
	"github.com/dedis/crypto/edwards"
	"github.com/dedis/crypto/poly"
)

func RunServer(conf *app.ConfigShamir) {
	flags := app.RunFlags
	s := edwards.NewAES128SHA256Ed25519(false)
	n := len(conf.Hosts)

	info := poly.Threshold{
		N: n,
		R: n,
		T: n,
	}
	indexPeer := -1
	for i, h := range conf.Hosts {
		if h == flags.Hostname {
			indexPeer = i
			break
		}
	}
	if indexPeer == -1 {
		log.Fatal("Peer ", flags.Hostname, "(", flags.PhysAddr, ") did not find any match for its name.Abort")
	}

	dbg.Lvl3("Creating new peer ", flags.Hostname, "(", flags.PhysAddr, ") ...")
	// indexPeer == 0 <==> peer is root
	p := NewPeer(indexPeer, flags.Hostname, s, info, indexPeer == 0)

	// monitor connect
<<<<<<< HEAD
	if app.RunFlags.Monitor == "" {
		monitor.Disable()
=======
	if app.RunFlags.Logger == "" {
		monitor.EnableMeasure(false)
>>>>>>> e98d97a6
	} else {
		if err := monitor.ConnectSink(app.RunFlags.Monitor); err != nil {
			dbg.Fatal(p.String(), "could not connect to monitor :", err)
		}
	}
	// make it listen
	setup := monitor.NewMeasure("setup")
	dbg.Lvl3("Peer", flags.Hostname, "is now listening for incoming connections")
	go p.Listen()

	// then connect it to its successor in the list
	for _, h := range conf.Hosts[indexPeer+1:] {
		dbg.Lvl3("Peer ", flags.Hostname, " will connect to ", h)
		// will connect and SYN with the remote peer
		p.ConnectTo(h)
	}
	// Wait until this peer is connected / SYN'd with each other peer
	p.WaitSYNs()

	// Setup the schnorr system amongst peers
	p.SetupDistributedSchnorr()
	p.SendACKs()
	p.WaitACKs()
	dbg.Lvl3(p.String(), "completed Schnorr setup")

	// send setup time if we're root
	if p.IsRoot() {
		setup.Measure()
	}

	roundm := monitor.NewMeasure("round")
	for round := 0; round < conf.Rounds; round++ {
		calc := monitor.NewMeasure("calc")
		// Then issue a signature !
		//sys, usr := app.GetRTime()
		msg := "hello world"

		// Only root calculates if it's OK and sends a log-message
		if p.IsRoot() {
			dbg.Lvl1("Starting round", round)
			sig := p.SchnorrSigRoot([]byte(msg))
			calc.Measure()
			verify := monitor.NewMeasure("verify")
			err := p.VerifySchnorrSig(sig, []byte(msg))
			if err != nil {
				dbg.Fatal(p.String(), "could not verify schnorr signature :/ ", err)
			}
			verify.Measure()
			roundm.Measure()
			dbg.Lvl3(p.String(), "verified the schnorr sig !")
		} else {
			// Compute the partial sig and send it to the root
			p.SchnorrSigPeer([]byte(msg))
		}
	}

	p.WaitFins()
	dbg.Lvl3(p.String(), "is leaving ...")

	if p.IsRoot() {
		monitor.End()
	}
}<|MERGE_RESOLUTION|>--- conflicted
+++ resolved
@@ -35,13 +35,8 @@
 	p := NewPeer(indexPeer, flags.Hostname, s, info, indexPeer == 0)
 
 	// monitor connect
-<<<<<<< HEAD
 	if app.RunFlags.Monitor == "" {
-		monitor.Disable()
-=======
-	if app.RunFlags.Logger == "" {
 		monitor.EnableMeasure(false)
->>>>>>> e98d97a6
 	} else {
 		if err := monitor.ConnectSink(app.RunFlags.Monitor); err != nil {
 			dbg.Fatal(p.String(), "could not connect to monitor :", err)
